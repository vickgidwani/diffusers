# Copyright 2023 The HuggingFace Team. All rights reserved.
#
# Licensed under the Apache License, Version 2.0 (the "License");
# you may not use this file except in compliance with the License.
# You may obtain a copy of the License at
#
#     http://www.apache.org/licenses/LICENSE-2.0
#
# Unless required by applicable law or agreed to in writing, software
# distributed under the License is distributed on an "AS IS" BASIS,
# WITHOUT WARRANTIES OR CONDITIONS OF ANY KIND, either express or implied.
# See the License for the specific language governing permissions and
# limitations under the License.

import inspect
import warnings
from typing import Any, Callable, Dict, List, Optional, Union

import numpy as np
import PIL
import torch
from packaging import version
from transformers import CLIPImageProcessor, CLIPTextModel, CLIPTokenizer
import torchvision

from ...configuration_utils import FrozenDict
from ...image_processor import VaeImageProcessor
from ...loaders import LoraLoaderMixin, TextualInversionLoaderMixin
from ...models import AutoencoderKL, UNet2DConditionModel
from ...schedulers import KarrasDiffusionSchedulers
from ...utils import deprecate, is_accelerate_available, is_accelerate_version, logging, randn_tensor
from ..pipeline_utils import DiffusionPipeline
from . import StableDiffusionPipelineOutput
from .safety_checker import StableDiffusionSafetyChecker


logger = logging.get_logger(__name__)  # pylint: disable=invalid-name


<<<<<<< HEAD
def prepare_mask_and_masked_image(image, mask, mask_content, mask_fill_interp, noise_scale):
=======
def prepare_mask_and_masked_image(image, mask, height, width, return_image: bool = False):
>>>>>>> e4e9c130
    """
    Prepares a pair (image, mask) to be consumed by the Stable Diffusion pipeline. This means that those inputs will be
    converted to ``torch.Tensor`` with shapes ``batch x channels x height x width`` where ``channels`` is ``3`` for the
    ``image`` and ``1`` for the ``mask``.

    The ``image`` will be converted to ``torch.float32`` and normalized to be in ``[-1, 1]``. The ``mask`` will be
    binarized (``mask > 0.5``) and cast to ``torch.float32`` too.

    Args:
        image (Union[np.array, PIL.Image, torch.Tensor]): The image to inpaint.
            It can be a ``PIL.Image``, or a ``height x width x 3`` ``np.array`` or a ``channels x height x width``
            ``torch.Tensor`` or a ``batch x channels x height x width`` ``torch.Tensor``.
        mask (_type_): The mask to apply to the image, i.e. regions to inpaint.
            It can be a ``PIL.Image``, or a ``height x width`` ``np.array`` or a ``1 x height x width``
            ``torch.Tensor`` or a ``batch x 1 x height x width`` ``torch.Tensor``.


    Raises:
        ValueError: ``torch.Tensor`` images should be in the ``[-1, 1]`` range. ValueError: ``torch.Tensor`` mask
        should be in the ``[0, 1]`` range. ValueError: ``mask`` and ``image`` should have the same spatial dimensions.
        TypeError: ``mask`` is a ``torch.Tensor`` but ``image`` is not
            (ot the other way around).

    Returns:
        tuple[torch.Tensor]: The pair (mask, masked_image) as ``torch.Tensor`` with 4
            dimensions: ``batch x channels x height x width``.
    """

    if image is None:
        raise ValueError("`image` input cannot be undefined.")

    if mask is None:
        raise ValueError("`mask_image` input cannot be undefined.")

    if isinstance(image, torch.Tensor):
        if not isinstance(mask, torch.Tensor):
            raise TypeError(f"`image` is a torch.Tensor but `mask` (type: {type(mask)} is not")

        # Batch single image
        if image.ndim == 3:
            assert image.shape[0] == 3, "Image outside a batch should be of shape (3, H, W)"
            image = image.unsqueeze(0)

        # Batch and add channel dim for single mask
        if mask.ndim == 2:
            mask = mask.unsqueeze(0).unsqueeze(0)

        # Batch single mask or add channel dim
        if mask.ndim == 3:
            # Single batched mask, no channel dim or single mask not batched but channel dim
            if mask.shape[0] == 1:
                mask = mask.unsqueeze(0)

            # Batched masks no channel dim
            else:
                mask = mask.unsqueeze(1)

        assert image.ndim == 4 and mask.ndim == 4, "Image and Mask must have 4 dimensions"
        assert image.shape[-2:] == mask.shape[-2:], "Image and Mask must have the same spatial dimensions"
        assert image.shape[0] == mask.shape[0], "Image and Mask must have the same batch size"

        # Check image is in [-1, 1]
        if image.min() < -1 or image.max() > 1:
            raise ValueError("Image should be in [-1, 1] range")

        # Check mask is in [0, 1]
        if mask.min() < 0 or mask.max() > 1:
            raise ValueError("Mask should be in [0, 1] range")

        # Binarize mask
        mask[mask < 0.5] = 0
        mask[mask >= 0.5] = 1

        # Image as float32
        image = image.to(dtype=torch.float32)
    elif isinstance(mask, torch.Tensor):
        raise TypeError(f"`mask` is a torch.Tensor but `image` (type: {type(image)} is not")
    else:
        # preprocess image
        if isinstance(image, (PIL.Image.Image, np.ndarray)):
            image = [image]
        if isinstance(image, list) and isinstance(image[0], PIL.Image.Image):
            # resize all images w.r.t passed height an width
            image = [i.resize((width, height), resample=PIL.Image.LANCZOS) for i in image]
            image = [np.array(i.convert("RGB"))[None, :] for i in image]
            image = np.concatenate(image, axis=0)
        elif isinstance(image, list) and isinstance(image[0], np.ndarray):
            image = np.concatenate([i[None, :] for i in image], axis=0)

        image = image.transpose(0, 3, 1, 2)
        image = torch.from_numpy(image).to(dtype=torch.float32) / 127.5 - 1.0

        # preprocess mask
        if isinstance(mask, (PIL.Image.Image, np.ndarray)):
            mask = [mask]

        if isinstance(mask, list) and isinstance(mask[0], PIL.Image.Image):
            mask = [i.resize((width, height), resample=PIL.Image.LANCZOS) for i in mask]
            mask = np.concatenate([np.array(m.convert("L"))[None, None, :] for m in mask], axis=0)
            mask = mask.astype(np.float32) / 255.0
        elif isinstance(mask, list) and isinstance(mask[0], np.ndarray):
            mask = np.concatenate([m[None, None, :] for m in mask], axis=0)

        mask[mask < 0.5] = 0
        mask[mask >= 0.5] = 1
        mask = torch.from_numpy(mask)

    if mask_content == 'clear':
        masked_image = image * (mask < 0.5)
    if mask_content == 'fill':
        masked_image = torch.add(image * (mask < 0.5), mask)
    elif mask_content == 'original':
        masked_image = image
    elif mask_content == 'noise':
        masked_image = image * (mask < 0.5)
        noise = (torch.randn_like(image) / noise_scale) * mask
        masked_image = torch.add(masked_image, noise)
    elif mask_content == 'added_noise':
        noise = (torch.randn_like(image) / noise_scale) * mask
        masked_image = torch.add(image, noise)
    elif mask_content == 'orig_clear_interp':
        masked_image = image * (mask < 0.5)
        masked_image = torch.lerp(image, masked_image, mask_fill_interp)
    elif mask_content == 'orig_fill_interp':
        masked_image = torch.add(image * (mask < 0.5), mask)
        masked_image = torch.lerp(image, masked_image, mask_fill_interp)
    elif mask_content == 'noise_interp':
        masked_image = image * (mask < 0.5)
        noise = (torch.randn_like(image) / noise_scale) * mask
        masked_image = torch.add(masked_image, noise)
        masked_image = torch.lerp(image, masked_image, mask_fill_interp)

    # n.b. ensure backwards compatibility as old function does not return image
    if return_image:
        return mask, masked_image, image

    return mask, masked_image


class StableDiffusionInpaintPipeline(DiffusionPipeline, TextualInversionLoaderMixin, LoraLoaderMixin):
    r"""
    Pipeline for text-guided image inpainting using Stable Diffusion.

    This model inherits from [`DiffusionPipeline`]. Check the superclass documentation for the generic methods the
    library implements for all the pipelines (such as downloading or saving, running on a particular device, etc.)

    In addition the pipeline inherits the following loading methods:
        - *Textual-Inversion*: [`loaders.TextualInversionLoaderMixin.load_textual_inversion`]
        - *LoRA*: [`loaders.LoraLoaderMixin.load_lora_weights`]

    as well as the following saving methods:
        - *LoRA*: [`loaders.LoraLoaderMixin.save_lora_weights`]

    <Tip>

    It is recommended to use this pipeline with checkpoints that have been specifically fine-tuned for inpainting, such
    as [runwayml/stable-diffusion-inpainting](https://huggingface.co/runwayml/stable-diffusion-inpainting). Default
    text-to-image stable diffusion checkpoints, such as
    [runwayml/stable-diffusion-v1-5](https://huggingface.co/runwayml/stable-diffusion-v1-5) are also compatible with
    this pipeline, but might be less performant.

    </Tip>

    Args:
        vae ([`AutoencoderKL`]):
            Variational Auto-Encoder (VAE) Model to encode and decode images to and from latent representations.
        text_encoder ([`CLIPTextModel`]):
            Frozen text-encoder. Stable Diffusion uses the text portion of
            [CLIP](https://huggingface.co/docs/transformers/model_doc/clip#transformers.CLIPTextModel), specifically
            the [clip-vit-large-patch14](https://huggingface.co/openai/clip-vit-large-patch14) variant.
        tokenizer (`CLIPTokenizer`):
            Tokenizer of class
            [CLIPTokenizer](https://huggingface.co/docs/transformers/v4.21.0/en/model_doc/clip#transformers.CLIPTokenizer).
        unet ([`UNet2DConditionModel`]): Conditional U-Net architecture to denoise the encoded image latents.
        scheduler ([`SchedulerMixin`]):
            A scheduler to be used in combination with `unet` to denoise the encoded image latents. Can be one of
            [`DDIMScheduler`], [`LMSDiscreteScheduler`], or [`PNDMScheduler`].
        safety_checker ([`StableDiffusionSafetyChecker`]):
            Classification module that estimates whether generated images could be considered offensive or harmful.
            Please, refer to the [model card](https://huggingface.co/runwayml/stable-diffusion-v1-5) for details.
        feature_extractor ([`CLIPImageProcessor`]):
            Model that extracts features from generated images to be used as inputs for the `safety_checker`.
    """
    _optional_components = ["safety_checker", "feature_extractor"]

    def __init__(
        self,
        vae: AutoencoderKL,
        text_encoder: CLIPTextModel,
        tokenizer: CLIPTokenizer,
        unet: UNet2DConditionModel,
        scheduler: KarrasDiffusionSchedulers,
        safety_checker: StableDiffusionSafetyChecker,
        feature_extractor: CLIPImageProcessor,
        requires_safety_checker: bool = True,
    ):
        super().__init__()

        if hasattr(scheduler.config, "steps_offset") and scheduler.config.steps_offset != 1:
            deprecation_message = (
                f"The configuration file of this scheduler: {scheduler} is outdated. `steps_offset`"
                f" should be set to 1 instead of {scheduler.config.steps_offset}. Please make sure "
                "to update the config accordingly as leaving `steps_offset` might led to incorrect results"
                " in future versions. If you have downloaded this checkpoint from the Hugging Face Hub,"
                " it would be very nice if you could open a Pull request for the `scheduler/scheduler_config.json`"
                " file"
            )
            deprecate("steps_offset!=1", "1.0.0", deprecation_message, standard_warn=False)
            new_config = dict(scheduler.config)
            new_config["steps_offset"] = 1
            scheduler._internal_dict = FrozenDict(new_config)

        if hasattr(scheduler.config, "skip_prk_steps") and scheduler.config.skip_prk_steps is False:
            deprecation_message = (
                f"The configuration file of this scheduler: {scheduler} has not set the configuration"
                " `skip_prk_steps`. `skip_prk_steps` should be set to True in the configuration file. Please make"
                " sure to update the config accordingly as not setting `skip_prk_steps` in the config might lead to"
                " incorrect results in future versions. If you have downloaded this checkpoint from the Hugging Face"
                " Hub, it would be very nice if you could open a Pull request for the"
                " `scheduler/scheduler_config.json` file"
            )
            deprecate("skip_prk_steps not set", "1.0.0", deprecation_message, standard_warn=False)
            new_config = dict(scheduler.config)
            new_config["skip_prk_steps"] = True
            scheduler._internal_dict = FrozenDict(new_config)

        if safety_checker is None and requires_safety_checker:
            logger.warning(
                f"You have disabled the safety checker for {self.__class__} by passing `safety_checker=None`. Ensure"
                " that you abide to the conditions of the Stable Diffusion license and do not expose unfiltered"
                " results in services or applications open to the public. Both the diffusers team and Hugging Face"
                " strongly recommend to keep the safety filter enabled in all public facing circumstances, disabling"
                " it only for use-cases that involve analyzing network behavior or auditing its results. For more"
                " information, please have a look at https://github.com/huggingface/diffusers/pull/254 ."
            )

        if safety_checker is not None and feature_extractor is None:
            raise ValueError(
                "Make sure to define a feature extractor when loading {self.__class__} if you want to use the safety"
                " checker. If you do not want to use the safety checker, you can pass `'safety_checker=None'` instead."
            )

        is_unet_version_less_0_9_0 = hasattr(unet.config, "_diffusers_version") and version.parse(
            version.parse(unet.config._diffusers_version).base_version
        ) < version.parse("0.9.0.dev0")
        is_unet_sample_size_less_64 = hasattr(unet.config, "sample_size") and unet.config.sample_size < 64
        if is_unet_version_less_0_9_0 and is_unet_sample_size_less_64:
            deprecation_message = (
                "The configuration file of the unet has set the default `sample_size` to smaller than"
                " 64 which seems highly unlikely .If you're checkpoint is a fine-tuned version of any of the"
                " following: \n- CompVis/stable-diffusion-v1-4 \n- CompVis/stable-diffusion-v1-3 \n-"
                " CompVis/stable-diffusion-v1-2 \n- CompVis/stable-diffusion-v1-1 \n- runwayml/stable-diffusion-v1-5"
                " \n- runwayml/stable-diffusion-inpainting \n you should change 'sample_size' to 64 in the"
                " configuration file. Please make sure to update the config accordingly as leaving `sample_size=32`"
                " in the config might lead to incorrect results in future versions. If you have downloaded this"
                " checkpoint from the Hugging Face Hub, it would be very nice if you could open a Pull request for"
                " the `unet/config.json` file"
            )
            deprecate("sample_size<64", "1.0.0", deprecation_message, standard_warn=False)
            new_config = dict(unet.config)
            new_config["sample_size"] = 64
            unet._internal_dict = FrozenDict(new_config)

        # Check shapes, assume num_channels_latents == 4, num_channels_mask == 1, num_channels_masked == 4
        if unet.config.in_channels != 9:
            logger.info(f"You have loaded a UNet with {unet.config.in_channels} input channels which.")

        self.register_modules(
            vae=vae,
            text_encoder=text_encoder,
            tokenizer=tokenizer,
            unet=unet,
            scheduler=scheduler,
            safety_checker=safety_checker,
            feature_extractor=feature_extractor,
        )
        self.vae_scale_factor = 2 ** (len(self.vae.config.block_out_channels) - 1)
        self.image_processor = VaeImageProcessor(vae_scale_factor=self.vae_scale_factor)
        self.register_to_config(requires_safety_checker=requires_safety_checker)

    # Copied from diffusers.pipelines.stable_diffusion.pipeline_stable_diffusion.StableDiffusionPipeline.enable_sequential_cpu_offload
    def enable_sequential_cpu_offload(self, gpu_id=0):
        r"""
        Offloads all models to CPU using accelerate, significantly reducing memory usage. When called, unet,
        text_encoder, vae and safety checker have their state dicts saved to CPU and then are moved to a
        `torch.device('meta') and loaded to GPU only when their specific submodule has its `forward` method called.
        Note that offloading happens on a submodule basis. Memory savings are higher than with
        `enable_model_cpu_offload`, but performance is lower.
        """
        if is_accelerate_available() and is_accelerate_version(">=", "0.14.0"):
            from accelerate import cpu_offload
        else:
            raise ImportError("`enable_sequential_cpu_offload` requires `accelerate v0.14.0` or higher")

        device = torch.device(f"cuda:{gpu_id}")

        if self.device.type != "cpu":
            self.to("cpu", silence_dtype_warnings=True)
            torch.cuda.empty_cache()  # otherwise we don't see the memory savings (but they probably exist)

        for cpu_offloaded_model in [self.unet, self.text_encoder, self.vae]:
            cpu_offload(cpu_offloaded_model, device)

        if self.safety_checker is not None:
            cpu_offload(self.safety_checker, execution_device=device, offload_buffers=True)

    # Copied from diffusers.pipelines.stable_diffusion.pipeline_stable_diffusion.StableDiffusionPipeline.enable_model_cpu_offload
    def enable_model_cpu_offload(self, gpu_id=0):
        r"""
        Offloads all models to CPU using accelerate, reducing memory usage with a low impact on performance. Compared
        to `enable_sequential_cpu_offload`, this method moves one whole model at a time to the GPU when its `forward`
        method is called, and the model remains in GPU until the next model runs. Memory savings are lower than with
        `enable_sequential_cpu_offload`, but performance is much better due to the iterative execution of the `unet`.
        """
        if is_accelerate_available() and is_accelerate_version(">=", "0.17.0.dev0"):
            from accelerate import cpu_offload_with_hook
        else:
            raise ImportError("`enable_model_cpu_offload` requires `accelerate v0.17.0` or higher.")

        device = torch.device(f"cuda:{gpu_id}")

        if self.device.type != "cpu":
            self.to("cpu", silence_dtype_warnings=True)
            torch.cuda.empty_cache()  # otherwise we don't see the memory savings (but they probably exist)

        hook = None
        for cpu_offloaded_model in [self.text_encoder, self.unet, self.vae]:
            _, hook = cpu_offload_with_hook(cpu_offloaded_model, device, prev_module_hook=hook)

        if self.safety_checker is not None:
            _, hook = cpu_offload_with_hook(self.safety_checker, device, prev_module_hook=hook)

        # We'll offload the last model manually.
        self.final_offload_hook = hook

    @property
    # Copied from diffusers.pipelines.stable_diffusion.pipeline_stable_diffusion.StableDiffusionPipeline._execution_device
    def _execution_device(self):
        r"""
        Returns the device on which the pipeline's models will be executed. After calling
        `pipeline.enable_sequential_cpu_offload()` the execution device can only be inferred from Accelerate's module
        hooks.
        """
        if not hasattr(self.unet, "_hf_hook"):
            return self.device
        for module in self.unet.modules():
            if (
                hasattr(module, "_hf_hook")
                and hasattr(module._hf_hook, "execution_device")
                and module._hf_hook.execution_device is not None
            ):
                return torch.device(module._hf_hook.execution_device)
        return self.device

    # Copied from diffusers.pipelines.stable_diffusion.pipeline_stable_diffusion.StableDiffusionPipeline._encode_prompt
    def _encode_prompt(
        self,
        prompt,
        device,
        num_images_per_prompt,
        do_classifier_free_guidance,
        negative_prompt=None,
        prompt_embeds: Optional[torch.FloatTensor] = None,
        negative_prompt_embeds: Optional[torch.FloatTensor] = None,
    ):
        r"""
        Encodes the prompt into text encoder hidden states.

        Args:
             prompt (`str` or `List[str]`, *optional*):
                prompt to be encoded
            device: (`torch.device`):
                torch device
            num_images_per_prompt (`int`):
                number of images that should be generated per prompt
            do_classifier_free_guidance (`bool`):
                whether to use classifier free guidance or not
            negative_prompt (`str` or `List[str]`, *optional*):
                The prompt or prompts not to guide the image generation. If not defined, one has to pass
                `negative_prompt_embeds` instead. Ignored when not using guidance (i.e., ignored if `guidance_scale` is
                less than `1`).
            prompt_embeds (`torch.FloatTensor`, *optional*):
                Pre-generated text embeddings. Can be used to easily tweak text inputs, *e.g.* prompt weighting. If not
                provided, text embeddings will be generated from `prompt` input argument.
            negative_prompt_embeds (`torch.FloatTensor`, *optional*):
                Pre-generated negative text embeddings. Can be used to easily tweak text inputs, *e.g.* prompt
                weighting. If not provided, negative_prompt_embeds will be generated from `negative_prompt` input
                argument.
        """
        if prompt is not None and isinstance(prompt, str):
            batch_size = 1
        elif prompt is not None and isinstance(prompt, list):
            batch_size = len(prompt)
        else:
            batch_size = prompt_embeds.shape[0]

        if prompt_embeds is None:
            # textual inversion: procecss multi-vector tokens if necessary
            if isinstance(self, TextualInversionLoaderMixin):
                prompt = self.maybe_convert_prompt(prompt, self.tokenizer)

            text_inputs = self.tokenizer(
                prompt,
                padding="max_length",
                max_length=self.tokenizer.model_max_length,
                truncation=True,
                return_tensors="pt",
            )
            text_input_ids = text_inputs.input_ids
            untruncated_ids = self.tokenizer(prompt, padding="longest", return_tensors="pt").input_ids

            if untruncated_ids.shape[-1] >= text_input_ids.shape[-1] and not torch.equal(
                text_input_ids, untruncated_ids
            ):
                removed_text = self.tokenizer.batch_decode(
                    untruncated_ids[:, self.tokenizer.model_max_length - 1 : -1]
                )
                logger.warning(
                    "The following part of your input was truncated because CLIP can only handle sequences up to"
                    f" {self.tokenizer.model_max_length} tokens: {removed_text}"
                )

            if hasattr(self.text_encoder.config, "use_attention_mask") and self.text_encoder.config.use_attention_mask:
                attention_mask = text_inputs.attention_mask.to(device)
            else:
                attention_mask = None

            prompt_embeds = self.text_encoder(
                text_input_ids.to(device),
                attention_mask=attention_mask,
            )
            prompt_embeds = prompt_embeds[0]

        prompt_embeds = prompt_embeds.to(dtype=self.text_encoder.dtype, device=device)

        bs_embed, seq_len, _ = prompt_embeds.shape
        # duplicate text embeddings for each generation per prompt, using mps friendly method
        prompt_embeds = prompt_embeds.repeat(1, num_images_per_prompt, 1)
        prompt_embeds = prompt_embeds.view(bs_embed * num_images_per_prompt, seq_len, -1)

        # get unconditional embeddings for classifier free guidance
        if do_classifier_free_guidance and negative_prompt_embeds is None:
            uncond_tokens: List[str]
            if negative_prompt is None:
                uncond_tokens = [""] * batch_size
            elif prompt is not None and type(prompt) is not type(negative_prompt):
                raise TypeError(
                    f"`negative_prompt` should be the same type to `prompt`, but got {type(negative_prompt)} !="
                    f" {type(prompt)}."
                )
            elif isinstance(negative_prompt, str):
                uncond_tokens = [negative_prompt]
            elif batch_size != len(negative_prompt):
                raise ValueError(
                    f"`negative_prompt`: {negative_prompt} has batch size {len(negative_prompt)}, but `prompt`:"
                    f" {prompt} has batch size {batch_size}. Please make sure that passed `negative_prompt` matches"
                    " the batch size of `prompt`."
                )
            else:
                uncond_tokens = negative_prompt

            # textual inversion: procecss multi-vector tokens if necessary
            if isinstance(self, TextualInversionLoaderMixin):
                uncond_tokens = self.maybe_convert_prompt(uncond_tokens, self.tokenizer)

            max_length = prompt_embeds.shape[1]
            uncond_input = self.tokenizer(
                uncond_tokens,
                padding="max_length",
                max_length=max_length,
                truncation=True,
                return_tensors="pt",
            )

            if hasattr(self.text_encoder.config, "use_attention_mask") and self.text_encoder.config.use_attention_mask:
                attention_mask = uncond_input.attention_mask.to(device)
            else:
                attention_mask = None

            negative_prompt_embeds = self.text_encoder(
                uncond_input.input_ids.to(device),
                attention_mask=attention_mask,
            )
            negative_prompt_embeds = negative_prompt_embeds[0]

        if do_classifier_free_guidance:
            # duplicate unconditional embeddings for each generation per prompt, using mps friendly method
            seq_len = negative_prompt_embeds.shape[1]

            negative_prompt_embeds = negative_prompt_embeds.to(dtype=self.text_encoder.dtype, device=device)

            negative_prompt_embeds = negative_prompt_embeds.repeat(1, num_images_per_prompt, 1)
            negative_prompt_embeds = negative_prompt_embeds.view(batch_size * num_images_per_prompt, seq_len, -1)

            # For classifier free guidance, we need to do two forward passes.
            # Here we concatenate the unconditional and text embeddings into a single batch
            # to avoid doing two forward passes
            prompt_embeds = torch.cat([negative_prompt_embeds, prompt_embeds])

        return prompt_embeds

    # Copied from diffusers.pipelines.stable_diffusion.pipeline_stable_diffusion.StableDiffusionPipeline.run_safety_checker
    def run_safety_checker(self, image, device, dtype):
        if self.safety_checker is None:
            has_nsfw_concept = None
        else:
            if torch.is_tensor(image):
                feature_extractor_input = self.image_processor.postprocess(image, output_type="pil")
            else:
                feature_extractor_input = self.image_processor.numpy_to_pil(image)
            safety_checker_input = self.feature_extractor(feature_extractor_input, return_tensors="pt").to(device)
            image, has_nsfw_concept = self.safety_checker(
                images=image, clip_input=safety_checker_input.pixel_values.to(dtype)
            )
        return image, has_nsfw_concept

    # Copied from diffusers.pipelines.stable_diffusion.pipeline_stable_diffusion.StableDiffusionPipeline.prepare_extra_step_kwargs
    def prepare_extra_step_kwargs(self, generator, eta):
        # prepare extra kwargs for the scheduler step, since not all schedulers have the same signature
        # eta (η) is only used with the DDIMScheduler, it will be ignored for other schedulers.
        # eta corresponds to η in DDIM paper: https://arxiv.org/abs/2010.02502
        # and should be between [0, 1]

        accepts_eta = "eta" in set(inspect.signature(self.scheduler.step).parameters.keys())
        extra_step_kwargs = {}
        if accepts_eta:
            extra_step_kwargs["eta"] = eta

        # check if the scheduler accepts generator
        accepts_generator = "generator" in set(inspect.signature(self.scheduler.step).parameters.keys())
        if accepts_generator:
            extra_step_kwargs["generator"] = generator
        return extra_step_kwargs

    # Copied from diffusers.pipelines.stable_diffusion.pipeline_stable_diffusion.StableDiffusionPipeline.decode_latents
    def decode_latents(self, latents):
        warnings.warn(
            "The decode_latents method is deprecated and will be removed in a future version. Please"
            " use VaeImageProcessor instead",
            FutureWarning,
        )
        latents = 1 / self.vae.config.scaling_factor * latents
        image = self.vae.decode(latents, return_dict=False)[0]
        image = (image / 2 + 0.5).clamp(0, 1)
        # we always cast to float32 as this does not cause significant overhead and is compatible with bfloat16
        image = image.cpu().permute(0, 2, 3, 1).float().numpy()
        return image

    def check_inputs(
        self,
        prompt,
        height,
        width,
        strength,
        callback_steps,
        negative_prompt=None,
        prompt_embeds=None,
        negative_prompt_embeds=None,
    ):
        if strength < 0 or strength > 1:
            raise ValueError(f"The value of strength should in [0.0, 1.0] but is {strength}")

        if height % 8 != 0 or width % 8 != 0:
            raise ValueError(f"`height` and `width` have to be divisible by 8 but are {height} and {width}.")

        if (callback_steps is None) or (
            callback_steps is not None and (not isinstance(callback_steps, int) or callback_steps <= 0)
        ):
            raise ValueError(
                f"`callback_steps` has to be a positive integer but is {callback_steps} of type"
                f" {type(callback_steps)}."
            )

        if prompt is not None and prompt_embeds is not None:
            raise ValueError(
                f"Cannot forward both `prompt`: {prompt} and `prompt_embeds`: {prompt_embeds}. Please make sure to"
                " only forward one of the two."
            )
        elif prompt is None and prompt_embeds is None:
            raise ValueError(
                "Provide either `prompt` or `prompt_embeds`. Cannot leave both `prompt` and `prompt_embeds` undefined."
            )
        elif prompt is not None and (not isinstance(prompt, str) and not isinstance(prompt, list)):
            raise ValueError(f"`prompt` has to be of type `str` or `list` but is {type(prompt)}")

        if negative_prompt is not None and negative_prompt_embeds is not None:
            raise ValueError(
                f"Cannot forward both `negative_prompt`: {negative_prompt} and `negative_prompt_embeds`:"
                f" {negative_prompt_embeds}. Please make sure to only forward one of the two."
            )

        if prompt_embeds is not None and negative_prompt_embeds is not None:
            if prompt_embeds.shape != negative_prompt_embeds.shape:
                raise ValueError(
                    "`prompt_embeds` and `negative_prompt_embeds` must have the same shape when passed directly, but"
                    f" got: `prompt_embeds` {prompt_embeds.shape} != `negative_prompt_embeds`"
                    f" {negative_prompt_embeds.shape}."
                )

    def prepare_latents(
        self,
        batch_size,
        num_channels_latents,
        height,
        width,
        dtype,
        device,
        generator,
        latents=None,
        image=None,
        timestep=None,
        is_strength_max=True,
        return_noise=False,
        return_image_latents=False,
    ):
        shape = (batch_size, num_channels_latents, height // self.vae_scale_factor, width // self.vae_scale_factor)
        if isinstance(generator, list) and len(generator) != batch_size:
            raise ValueError(
                f"You have passed a list of generators of length {len(generator)}, but requested an effective batch"
                f" size of {batch_size}. Make sure the batch size matches the length of the generators."
            )

        if (image is None or timestep is None) and not is_strength_max:
            raise ValueError(
                "Since strength < 1. initial latents are to be initialised as a combination of Image + Noise."
                "However, either the image or the noise timestep has not been provided."
            )

        if return_image_latents or (latents is None and not is_strength_max):
            image = image.to(device=device, dtype=dtype)
            image_latents = self._encode_vae_image(image=image, generator=generator)

        if latents is None:
            noise = randn_tensor(shape, generator=generator, device=device, dtype=dtype)
            # if strength is 1. then initialise the latents to noise, else initial to image + noise
            latents = noise if is_strength_max else self.scheduler.add_noise(image_latents, noise, timestep)
            # if pure noise then scale the initial latents by the  Scheduler's init sigma
            latents = latents * self.scheduler.init_noise_sigma if is_strength_max else latents
        else:
            noise = latents.to(device)
            latents = noise * self.scheduler.init_noise_sigma

        outputs = (latents,)

        if return_noise:
            outputs += (noise,)

        if return_image_latents:
            outputs += (image_latents,)

        return outputs

    def _encode_vae_image(self, image: torch.Tensor, generator: torch.Generator):
        if isinstance(generator, list):
            image_latents = [
                self.vae.encode(image[i : i + 1]).latent_dist.sample(generator=generator[i])
                for i in range(image.shape[0])
            ]
            image_latents = torch.cat(image_latents, dim=0)
        else:
            image_latents = self.vae.encode(image).latent_dist.sample(generator=generator)

        image_latents = self.vae.config.scaling_factor * image_latents

        return image_latents

    def prepare_mask_latents(
        self, mask, masked_image, batch_size, height, width, dtype, device, generator, do_classifier_free_guidance
    ):
        # resize the mask to latents shape as we concatenate the mask to the latents
        # we do that before converting to dtype to avoid breaking in case we're using cpu_offload
        # and half precision
        mask = torch.nn.functional.interpolate(
            mask, size=(height // self.vae_scale_factor, width // self.vae_scale_factor)
        )
        mask = mask.to(device=device, dtype=dtype)

        masked_image = masked_image.to(device=device, dtype=dtype)
        masked_image_latents = self._encode_vae_image(masked_image, generator=generator)

        # duplicate mask and masked_image_latents for each generation per prompt, using mps friendly method
        if mask.shape[0] < batch_size:
            if not batch_size % mask.shape[0] == 0:
                raise ValueError(
                    "The passed mask and the required batch size don't match. Masks are supposed to be duplicated to"
                    f" a total batch size of {batch_size}, but {mask.shape[0]} masks were passed. Make sure the number"
                    " of masks that you pass is divisible by the total requested batch size."
                )
            mask = mask.repeat(batch_size // mask.shape[0], 1, 1, 1)
        if masked_image_latents.shape[0] < batch_size:
            if not batch_size % masked_image_latents.shape[0] == 0:
                raise ValueError(
                    "The passed images and the required batch size don't match. Images are supposed to be duplicated"
                    f" to a total batch size of {batch_size}, but {masked_image_latents.shape[0]} images were passed."
                    " Make sure the number of images that you pass is divisible by the total requested batch size."
                )
            masked_image_latents = masked_image_latents.repeat(batch_size // masked_image_latents.shape[0], 1, 1, 1)

        mask = torch.cat([mask] * 2) if do_classifier_free_guidance else mask
        masked_image_latents = (
            torch.cat([masked_image_latents] * 2) if do_classifier_free_guidance else masked_image_latents
        )

        # aligning device to prevent device errors when concating it with the latent model input
        masked_image_latents = masked_image_latents.to(device=device, dtype=dtype)
        return mask, masked_image_latents

    # Copied from diffusers.pipelines.stable_diffusion.pipeline_stable_diffusion_img2img.StableDiffusionImg2ImgPipeline.get_timesteps
    def get_timesteps(self, num_inference_steps, strength, device):
        # get the original timestep using init_timestep
        init_timestep = min(int(num_inference_steps * strength), num_inference_steps)

        t_start = max(num_inference_steps - init_timestep, 0)
        timesteps = self.scheduler.timesteps[t_start * self.scheduler.order :]

        return timesteps, num_inference_steps - t_start

    @torch.no_grad()
    def __call__(
        self,
        prompt: Union[str, List[str]] = None,
        image: Union[torch.FloatTensor, PIL.Image.Image] = None,
        mask_image: Union[torch.FloatTensor, PIL.Image.Image] = None,
        height: Optional[int] = None,
        width: Optional[int] = None,
        strength: float = 1.0,
        num_inference_steps: int = 50,
        guidance_scale: float = 7.5,
        negative_prompt: Optional[Union[str, List[str]]] = None,
        num_images_per_prompt: Optional[int] = 1,
        eta: float = 0.0,
        generator: Optional[Union[torch.Generator, List[torch.Generator]]] = None,
        latents: Optional[torch.FloatTensor] = None,
        prompt_embeds: Optional[torch.FloatTensor] = None,
        negative_prompt_embeds: Optional[torch.FloatTensor] = None,
        output_type: Optional[str] = "pil",
        return_dict: bool = True,
        callback: Optional[Callable[[int, int, torch.FloatTensor], None]] = None,
        callback_steps: int = 1,
<<<<<<< HEAD
        mask_content: str = 'clear',
        mask_fill_interp: float = 0.2,
        noise_scale: float = 1.0,
=======
        cross_attention_kwargs: Optional[Dict[str, Any]] = None,
>>>>>>> e4e9c130
    ):
        r"""
        Function invoked when calling the pipeline for generation.

        Args:
            prompt (`str` or `List[str]`, *optional*):
                The prompt or prompts to guide the image generation. If not defined, one has to pass `prompt_embeds`.
                instead.
            image (`PIL.Image.Image`):
                `Image`, or tensor representing an image batch which will be inpainted, *i.e.* parts of the image will
                be masked out with `mask_image` and repainted according to `prompt`.
            mask_image (`PIL.Image.Image`):
                `Image`, or tensor representing an image batch, to mask `image`. White pixels in the mask will be
                repainted, while black pixels will be preserved. If `mask_image` is a PIL image, it will be converted
                to a single channel (luminance) before use. If it's a tensor, it should contain one color channel (L)
                instead of 3, so the expected shape would be `(B, H, W, 1)`.
            height (`int`, *optional*, defaults to self.unet.config.sample_size * self.vae_scale_factor):
                The height in pixels of the generated image.
            width (`int`, *optional*, defaults to self.unet.config.sample_size * self.vae_scale_factor):
                The width in pixels of the generated image.
            strength (`float`, *optional*, defaults to 1.):
                Conceptually, indicates how much to transform the masked portion of the reference `image`. Must be
                between 0 and 1. `image` will be used as a starting point, adding more noise to it the larger the
                `strength`. The number of denoising steps depends on the amount of noise initially added. When
                `strength` is 1, added noise will be maximum and the denoising process will run for the full number of
                iterations specified in `num_inference_steps`. A value of 1, therefore, essentially ignores the masked
                portion of the reference `image`.
            num_inference_steps (`int`, *optional*, defaults to 50):
                The number of denoising steps. More denoising steps usually lead to a higher quality image at the
                expense of slower inference.
            guidance_scale (`float`, *optional*, defaults to 7.5):
                Guidance scale as defined in [Classifier-Free Diffusion Guidance](https://arxiv.org/abs/2207.12598).
                `guidance_scale` is defined as `w` of equation 2. of [Imagen
                Paper](https://arxiv.org/pdf/2205.11487.pdf). Guidance scale is enabled by setting `guidance_scale >
                1`. Higher guidance scale encourages to generate images that are closely linked to the text `prompt`,
                usually at the expense of lower image quality.
            negative_prompt (`str` or `List[str]`, *optional*):
                The prompt or prompts not to guide the image generation. If not defined, one has to pass
                `negative_prompt_embeds`. instead. Ignored when not using guidance (i.e., ignored if `guidance_scale`
                is less than `1`).
            num_images_per_prompt (`int`, *optional*, defaults to 1):
                The number of images to generate per prompt.
            eta (`float`, *optional*, defaults to 0.0):
                Corresponds to parameter eta (η) in the DDIM paper: https://arxiv.org/abs/2010.02502. Only applies to
                [`schedulers.DDIMScheduler`], will be ignored for others.
            generator (`torch.Generator`, *optional*):
                One or a list of [torch generator(s)](https://pytorch.org/docs/stable/generated/torch.Generator.html)
                to make generation deterministic.
            latents (`torch.FloatTensor`, *optional*):
                Pre-generated noisy latents, sampled from a Gaussian distribution, to be used as inputs for image
                generation. Can be used to tweak the same generation with different prompts. If not provided, a latents
                tensor will ge generated by sampling using the supplied random `generator`.
            prompt_embeds (`torch.FloatTensor`, *optional*):
                Pre-generated text embeddings. Can be used to easily tweak text inputs, *e.g.* prompt weighting. If not
                provided, text embeddings will be generated from `prompt` input argument.
            negative_prompt_embeds (`torch.FloatTensor`, *optional*):
                Pre-generated negative text embeddings. Can be used to easily tweak text inputs, *e.g.* prompt
                weighting. If not provided, negative_prompt_embeds will be generated from `negative_prompt` input
                argument.
            output_type (`str`, *optional*, defaults to `"pil"`):
                The output format of the generate image. Choose between
                [PIL](https://pillow.readthedocs.io/en/stable/): `PIL.Image.Image` or `np.array`.
            return_dict (`bool`, *optional*, defaults to `True`):
                Whether or not to return a [`~pipelines.stable_diffusion.StableDiffusionPipelineOutput`] instead of a
                plain tuple.
            callback (`Callable`, *optional*):
                A function that will be called every `callback_steps` steps during inference. The function will be
                called with the following arguments: `callback(step: int, timestep: int, latents: torch.FloatTensor)`.
            callback_steps (`int`, *optional*, defaults to 1):
                The frequency at which the `callback` function will be called. If not specified, the callback will be
                called at every step.
            cross_attention_kwargs (`dict`, *optional*):
                A kwargs dictionary that if specified is passed along to the `AttentionProcessor` as defined under
                `self.processor` in
                [diffusers.cross_attention](https://github.com/huggingface/diffusers/blob/main/src/diffusers/models/cross_attention.py).
        Examples:

        ```py
        >>> import PIL
        >>> import requests
        >>> import torch
        >>> from io import BytesIO

        >>> from diffusers import StableDiffusionInpaintPipeline


        >>> def download_image(url):
        ...     response = requests.get(url)
        ...     return PIL.Image.open(BytesIO(response.content)).convert("RGB")


        >>> img_url = "https://raw.githubusercontent.com/CompVis/latent-diffusion/main/data/inpainting_examples/overture-creations-5sI6fQgYIuo.png"
        >>> mask_url = "https://raw.githubusercontent.com/CompVis/latent-diffusion/main/data/inpainting_examples/overture-creations-5sI6fQgYIuo_mask.png"

        >>> init_image = download_image(img_url).resize((512, 512))
        >>> mask_image = download_image(mask_url).resize((512, 512))

        >>> pipe = StableDiffusionInpaintPipeline.from_pretrained(
        ...     "runwayml/stable-diffusion-inpainting", torch_dtype=torch.float16
        ... )
        >>> pipe = pipe.to("cuda")

        >>> prompt = "Face of a yellow cat, high resolution, sitting on a park bench"
        >>> image = pipe(prompt=prompt, image=init_image, mask_image=mask_image).images[0]
        ```

        Returns:
            [`~pipelines.stable_diffusion.StableDiffusionPipelineOutput`] or `tuple`:
            [`~pipelines.stable_diffusion.StableDiffusionPipelineOutput`] if `return_dict` is True, otherwise a `tuple.
            When returning a tuple, the first element is a list with the generated images, and the second element is a
            list of `bool`s denoting whether the corresponding generated image likely represents "not-safe-for-work"
            (nsfw) content, according to the `safety_checker`.
        """
        # 0. Default height and width to unet
        height = height or self.unet.config.sample_size * self.vae_scale_factor
        width = width or self.unet.config.sample_size * self.vae_scale_factor

        # 1. Check inputs
        self.check_inputs(
            prompt,
            height,
            width,
            strength,
            callback_steps,
            negative_prompt,
            prompt_embeds,
            negative_prompt_embeds,
        )

        # 2. Define call parameters
        if prompt is not None and isinstance(prompt, str):
            batch_size = 1
        elif prompt is not None and isinstance(prompt, list):
            batch_size = len(prompt)
        else:
            batch_size = prompt_embeds.shape[0]

        device = self._execution_device
        # here `guidance_scale` is defined analog to the guidance weight `w` of equation (2)
        # of the Imagen paper: https://arxiv.org/pdf/2205.11487.pdf . `guidance_scale = 1`
        # corresponds to doing no classifier free guidance.
        do_classifier_free_guidance = guidance_scale > 1.0

        # 3. Encode input prompt
        prompt_embeds = self._encode_prompt(
            prompt,
            device,
            num_images_per_prompt,
            do_classifier_free_guidance,
            negative_prompt,
            prompt_embeds=prompt_embeds,
            negative_prompt_embeds=negative_prompt_embeds,
        )

<<<<<<< HEAD
        # 4. Preprocess mask and image
        mask, masked_image = prepare_mask_and_masked_image(image, mask_image, mask_content, mask_fill_interp, noise_scale)

        # 5. set timesteps
=======
        # 4. set timesteps
>>>>>>> e4e9c130
        self.scheduler.set_timesteps(num_inference_steps, device=device)
        timesteps, num_inference_steps = self.get_timesteps(
            num_inference_steps=num_inference_steps, strength=strength, device=device
        )
        # check that number of inference steps is not < 1 - as this doesn't make sense
        if num_inference_steps < 1:
            raise ValueError(
                f"After adjusting the num_inference_steps by strength parameter: {strength}, the number of pipeline"
                f"steps is {num_inference_steps} which is < 1 and not appropriate for this pipeline."
            )
        # at which timestep to set the initial noise (n.b. 50% if strength is 0.5)
        latent_timestep = timesteps[:1].repeat(batch_size * num_images_per_prompt)
        # create a boolean to check if the strength is set to 1. if so then initialise the latents with pure noise
        is_strength_max = strength == 1.0

        # 5. Preprocess mask and image
        mask, masked_image, init_image = prepare_mask_and_masked_image(
            image, mask_image, height, width, return_image=True
        )

        # 6. Prepare latent variables
        num_channels_latents = self.vae.config.latent_channels
        num_channels_unet = self.unet.config.in_channels
        return_image_latents = num_channels_unet == 4

        latents_outputs = self.prepare_latents(
            batch_size * num_images_per_prompt,
            num_channels_latents,
            height,
            width,
            prompt_embeds.dtype,
            device,
            generator,
            latents,
            image=init_image,
            timestep=latent_timestep,
            is_strength_max=is_strength_max,
            return_noise=True,
            return_image_latents=return_image_latents,
        )

        if return_image_latents:
            latents, noise, image_latents = latents_outputs
        else:
            latents, noise = latents_outputs

        # 7. Prepare mask latent variables
        mask, masked_image_latents = self.prepare_mask_latents(
            mask,
            masked_image,
            batch_size * num_images_per_prompt,
            height,
            width,
            prompt_embeds.dtype,
            device,
            generator,
            do_classifier_free_guidance,
        )
        init_image = init_image.to(device=device, dtype=masked_image_latents.dtype)
        init_image = self._encode_vae_image(init_image, generator=generator)

        # 8. Check that sizes of mask, masked image and latents match
        if num_channels_unet == 9:
            # default case for runwayml/stable-diffusion-inpainting
            num_channels_mask = mask.shape[1]
            num_channels_masked_image = masked_image_latents.shape[1]
            if num_channels_latents + num_channels_mask + num_channels_masked_image != self.unet.config.in_channels:
                raise ValueError(
                    f"Incorrect configuration settings! The config of `pipeline.unet`: {self.unet.config} expects"
                    f" {self.unet.config.in_channels} but received `num_channels_latents`: {num_channels_latents} +"
                    f" `num_channels_mask`: {num_channels_mask} + `num_channels_masked_image`: {num_channels_masked_image}"
                    f" = {num_channels_latents+num_channels_masked_image+num_channels_mask}. Please verify the config of"
                    " `pipeline.unet` or your `mask_image` or `image` input."
                )
        elif num_channels_unet != 4:
            raise ValueError(
                f"The unet {self.unet.__class__} should have either 4 or 9 input channels, not {self.unet.config.in_channels}."
            )

        # 9. Prepare extra step kwargs. TODO: Logic should ideally just be moved out of the pipeline
        extra_step_kwargs = self.prepare_extra_step_kwargs(generator, eta)

        # 10. Denoising loop
        num_warmup_steps = len(timesteps) - num_inference_steps * self.scheduler.order
        with self.progress_bar(total=num_inference_steps) as progress_bar:
            for i, t in enumerate(timesteps):
                # expand the latents if we are doing classifier free guidance
                latent_model_input = torch.cat([latents] * 2) if do_classifier_free_guidance else latents

                # concat latents, mask, masked_image_latents in the channel dimension
                latent_model_input = self.scheduler.scale_model_input(latent_model_input, t)

                if num_channels_unet == 9:
                    latent_model_input = torch.cat([latent_model_input, mask, masked_image_latents], dim=1)

                # predict the noise residual
                noise_pred = self.unet(
                    latent_model_input,
                    t,
                    encoder_hidden_states=prompt_embeds,
                    cross_attention_kwargs=cross_attention_kwargs,
                    return_dict=False,
                )[0]

                # perform guidance
                if do_classifier_free_guidance:
                    noise_pred_uncond, noise_pred_text = noise_pred.chunk(2)
                    noise_pred = noise_pred_uncond + guidance_scale * (noise_pred_text - noise_pred_uncond)

                # compute the previous noisy sample x_t -> x_t-1
                latents = self.scheduler.step(noise_pred, t, latents, **extra_step_kwargs, return_dict=False)[0]

                if num_channels_unet == 4:
                    init_latents_proper = image_latents[:1]
                    init_mask = mask[:1]

                    if i < len(timesteps) - 1:
                        init_latents_proper = self.scheduler.add_noise(init_latents_proper, noise, torch.tensor([t]))

                    latents = (1 - init_mask) * init_latents_proper + init_mask * latents

                # call the callback, if provided
                if i == len(timesteps) - 1 or ((i + 1) > num_warmup_steps and (i + 1) % self.scheduler.order == 0):
                    progress_bar.update()
                    if callback is not None and i % callback_steps == 0:
                        callback(i, t, latents)

        if not output_type == "latent":
            image = self.vae.decode(latents / self.vae.config.scaling_factor, return_dict=False)[0]
            image, has_nsfw_concept = self.run_safety_checker(image, device, prompt_embeds.dtype)
        else:
            image = latents
            has_nsfw_concept = None

        if has_nsfw_concept is None:
            do_denormalize = [True] * image.shape[0]
        else:
            do_denormalize = [not has_nsfw for has_nsfw in has_nsfw_concept]

        image = self.image_processor.postprocess(image, output_type=output_type, do_denormalize=do_denormalize)

        # Offload last model to CPU
        if hasattr(self, "final_offload_hook") and self.final_offload_hook is not None:
            self.final_offload_hook.offload()

        if not return_dict:
            return (image, has_nsfw_concept)

        return StableDiffusionPipelineOutput(images=image, nsfw_content_detected=has_nsfw_concept)<|MERGE_RESOLUTION|>--- conflicted
+++ resolved
@@ -37,11 +37,7 @@
 logger = logging.get_logger(__name__)  # pylint: disable=invalid-name
 
 
-<<<<<<< HEAD
 def prepare_mask_and_masked_image(image, mask, mask_content, mask_fill_interp, noise_scale):
-=======
-def prepare_mask_and_masked_image(image, mask, height, width, return_image: bool = False):
->>>>>>> e4e9c130
     """
     Prepares a pair (image, mask) to be consumed by the Stable Diffusion pipeline. This means that those inputs will be
     converted to ``torch.Tensor`` with shapes ``batch x channels x height x width`` where ``channels`` is ``3`` for the
@@ -175,11 +171,7 @@
         masked_image = torch.lerp(image, masked_image, mask_fill_interp)
 
     # n.b. ensure backwards compatibility as old function does not return image
-    if return_image:
-        return mask, masked_image, image
-
-    return mask, masked_image
-
+    return mask, masked_image, image
 
 class StableDiffusionInpaintPipeline(DiffusionPipeline, TextualInversionLoaderMixin, LoraLoaderMixin):
     r"""
@@ -781,13 +773,10 @@
         return_dict: bool = True,
         callback: Optional[Callable[[int, int, torch.FloatTensor], None]] = None,
         callback_steps: int = 1,
-<<<<<<< HEAD
         mask_content: str = 'clear',
         mask_fill_interp: float = 0.2,
         noise_scale: float = 1.0,
-=======
         cross_attention_kwargs: Optional[Dict[str, Any]] = None,
->>>>>>> e4e9c130
     ):
         r"""
         Function invoked when calling the pipeline for generation.
@@ -942,14 +931,10 @@
             negative_prompt_embeds=negative_prompt_embeds,
         )
 
-<<<<<<< HEAD
         # 4. Preprocess mask and image
         mask, masked_image = prepare_mask_and_masked_image(image, mask_image, mask_content, mask_fill_interp, noise_scale)
 
         # 5. set timesteps
-=======
-        # 4. set timesteps
->>>>>>> e4e9c130
         self.scheduler.set_timesteps(num_inference_steps, device=device)
         timesteps, num_inference_steps = self.get_timesteps(
             num_inference_steps=num_inference_steps, strength=strength, device=device
@@ -964,11 +949,6 @@
         latent_timestep = timesteps[:1].repeat(batch_size * num_images_per_prompt)
         # create a boolean to check if the strength is set to 1. if so then initialise the latents with pure noise
         is_strength_max = strength == 1.0
-
-        # 5. Preprocess mask and image
-        mask, masked_image, init_image = prepare_mask_and_masked_image(
-            image, mask_image, height, width, return_image=True
-        )
 
         # 6. Prepare latent variables
         num_channels_latents = self.vae.config.latent_channels
